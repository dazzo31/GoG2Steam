<<<<<<< HEAD
# GoG2Steam 🎮
=======
# Using with GOG Galaxy

## Overview

A PowerShell script that automatically imports your GOG Galaxy games into Steam. Built on top of the Steam VDF Generator module, this script:

- Automatically discovers installed GOG games through Galaxy's database
- Creates non-Steam shortcuts for all installed GOG games
- Intelligently locates main game executables
- Tags games with "GOG" and "GOG Galaxy" for easy identification

## How It Works

1. Reads GOG Galaxy's SQLite database (`galaxy-2.0.db`)
2. For each installed game:
   - Finds the installation directory
   - Locates the main game executable
   - Filters out installers, uninstallers, and support tools
   - Creates a Steam shortcut entry
3. Generates a valid shortcuts.vdf in Steam's userdata directory
4. Backs up existing shortcuts.vdf before making changes

## Usage

```powershell
.\goggames2steam.ps1 [-SteamPath <path>] [-GogPath <path>] [-GogDb <path>] [-NoBackup]
```

Parameters:
- `-SteamPath`: Steam installation directory (default: Program Files)
- `-GogPath`: GOG Galaxy installation directory (default: Program Files)
- `-GogDb`: GOG Galaxy database path (default: ProgramData)
- `-NoBackup`: Skip backing up existing shortcuts.vdf

## Requirements

- Windows 10/11
- PowerShell 5.1+
- GOG Galaxy installed
- Steam installed

## Notes

- Steam must be restarted to see the new shortcuts
- Existing non-Steam shortcuts are preserved
- Database paths are automatically detected
- Special characters in paths are handled correctly

For VDF format details, see Steam VDF Generator documentation below.

# Steam VDF Generator
>>>>>>> bd111831

**Automatically import all your GOG Galaxy games as Steam shortcuts with perfect launch fidelity.**

This PowerShell script reads your GOG Galaxy database and creates Steam non-game shortcuts for all your installed GOG games, using GOG's own launch configuration for maximum compatibility.

## ✨ Features

- **🎯 Perfect Launch Fidelity**: Uses GOG Galaxy's own `PlayTasks` database to get the exact executable and launch parameters for each game
- **🚀 100% Automatic**: No manual configuration or game-specific tweaks needed
- **💾 Safe Backup**: Automatically backs up your existing Steam shortcuts before making changes
- **🎮 Complete Launch Arguments**: Preserves complex DOSBox configurations, launcher parameters, and game-specific arguments
- **📁 Accurate Working Directories**: Sets proper start directories for each game
- **🔄 Preserves Existing Shortcuts**: Merges with your current non-Steam games instead of replacing them
- **⚡ High Performance**: Direct database queries with minimal processing overhead

## 🛠️ How It Works

1. **Database Analysis**: Reads GOG Galaxy's SQLite database (`galaxy-2.0.db`) to find all installed games
2. **Authoritative Launch Data**: Queries the `PlayTasks` table with `isPrimary = 1` to get the exact executable and launch parameters that GOG Galaxy uses
3. **Steam Integration**: Generates a properly formatted binary `shortcuts.vdf` file that Steam recognizes
4. **Launch Argument Preservation**: Captures complex launch configurations (DOSBox parameters, compatibility flags, etc.)

## 📋 Requirements

- **Windows 10/11**
- **PowerShell 5.1+** (PowerShell 7+ recommended)
- **GOG Galaxy** installed with games
- **Steam** installed
- **PSSQLite PowerShell module** (automatically installed if missing)

## 🚀 Quick Start

1. **Clone the repository**:
   ```powershell
   git clone https://github.com/yourusername/GoG2Steam.git
   cd GoG2Steam
   ```

2. **Run the script**:
   ```powershell
   .\goggames2steam.ps1
   ```

3. **Restart Steam** to see your GOG games in the library!

## ⚙️ Advanced Usage

### Custom Paths
```powershell
# Specify custom Steam or GOG installation paths
.\goggames2steam.ps1 -SteamPath "D:\Steam" -GogPath "D:\GOG Galaxy"

# Use custom GOG database location
.\goggames2steam.ps1 -GogDb "C:\CustomPath\galaxy-2.0.db"

# Skip backup creation (not recommended)
.\goggames2steam.ps1 -NoBackup
```

### Parameters

| Parameter | Description | Default |
|-----------|-------------|----------|
| `-SteamPath` | Steam installation directory | `C:\Program Files (x86)\Steam` |
| `-GogPath` | GOG Galaxy installation directory | `C:\Program Files (x86)\GOG Galaxy` |
| `-GogDb` | GOG Galaxy database file path | `C:\ProgramData\GOG.com\Galaxy\storage\galaxy-2.0.db` |
| `-NoBackup` | Skip creating backup of existing shortcuts | `false` |

## 📊 What Gets Imported

### Executable Discovery
The script uses GOG Galaxy's authoritative launch data:
- **Primary Executables**: Uses `PlayTasks` table with `isPrimary = 1`
- **Launch Arguments**: Preserves DOSBox configs, compatibility parameters, mod loaders
- **Working Directories**: Sets correct start directories for proper game operation

### Examples of Launch Configurations
- **Modern Games**: Direct executable paths (e.g., `Fallout4Launcher.exe`)
- **DOSBox Games**: Complex configurations with multiple config files
- **Legacy Games**: Compatibility wrappers and custom launchers
- **Modded Games**: Mod loader executables with specific parameters

## 🗂️ Project Structure

```
GoG2Steam/
├── goggames2steam.ps1          # Main script
├── functions/
│   ├── DatabaseFunctions.ps1    # SQLite database operations
│   ├── StringProcessing.ps1     # Game title cleaning utilities
│   ├── ExecutableValidation.ps1 # File validation functions
│   └── VdfGeneration.ps1        # Steam VDF file generation
└── README.md                    # This file
```

## 🔧 Technical Details

### Database Queries
The script uses sophisticated SQL queries to extract launch data:
```sql
SELECT pltp.executablePath, pltp.commandLineArgs
FROM PlayTasks pt
JOIN PlayTaskLaunchParameters pltp ON pt.id = pltp.playTaskId
JOIN ProductsToReleaseKeys ptrk ON pt.gameReleaseKey = ptrk.releaseKey
WHERE ptrk.gogId = [productId] AND pt.isPrimary = 1
```

### Steam VDF Format
Generates binary VDF files that Steam expects:
- Proper data type encoding (strings, integers, binary data)
- Correct field ordering and structure
- Steam-compatible entry formatting

## 🛡️ Safety Features

<<<<<<< HEAD
- **Automatic Backups**: Creates timestamped backups of existing shortcuts
- **Path Validation**: Verifies all executable paths before adding to Steam
- **Error Handling**: Graceful handling of missing files or database issues
- **Non-Destructive**: Preserves existing Steam shortcuts alongside GOG imports

## 🎮 Supported Game Types

- ✅ **Modern Native Games** (Direct executables)
- ✅ **DOSBox Games** (With full configuration preservation)
- ✅ **ScummVM Games** (Engine-based games)
- ✅ **Legacy Windows Games** (Compatibility wrappers)
- ✅ **Modded Games** (Custom launchers and mod loaders)
- ✅ **Multi-Executable Games** (Automatically selects primary executable)

## 🔍 Troubleshooting

### Common Issues

**"GOG Galaxy database not found"**
- Ensure GOG Galaxy is installed and has been run at least once
- Check if the database path is correct with `-GogDb` parameter

**"No GOG games found"**
- Verify games are actually installed in GOG Galaxy
- Check that games show as "Installed" in GOG Galaxy interface

**"Steam userdata directory not found"**
- Ensure Steam is installed and has been run at least once
- Use `-SteamPath` parameter if Steam is in a custom location

### Debug Mode
Run with verbose output for detailed information:
```powershell
.\goggames2steam.ps1 -Verbose
```

## 🤝 Contributing

Contributions are welcome! Please feel free to:
- Report bugs and issues
- Suggest new features
- Submit pull requests
- Improve documentation

## 📄 License

This project is licensed under the MIT License - see the [LICENSE](LICENSE) file for details.

## ⚠️ Disclaimer

This script modifies Steam's shortcuts database. While it creates backups and has been tested extensively, use at your own risk. Always ensure you have backups of important data.

## 🙏 Acknowledgments

- Thanks to the GOG Galaxy and Steam communities for reverse engineering the database formats
- Inspired by various game library management tools
- Built with PowerShell and the PSSQLite module

---

**Made with ❤️ for gamers who want their libraries organized!**
=======
Based on analysis of Steam's shortcuts.vdf format and C# reference implementation.
>>>>>>> bd111831
<|MERGE_RESOLUTION|>--- conflicted
+++ resolved
@@ -1,6 +1,3 @@
-<<<<<<< HEAD
-# GoG2Steam 🎮
-=======
 # Using with GOG Galaxy
 
 ## Overview
@@ -52,184 +49,60 @@
 For VDF format details, see Steam VDF Generator documentation below.
 
 # Steam VDF Generator
->>>>>>> bd111831
 
-**Automatically import all your GOG Galaxy games as Steam shortcuts with perfect launch fidelity.**
+A PowerShell module that generates Steam's non-Steam game shortcuts in the binary VDF (Valve Data Format) file format. This implementation:
 
-This PowerShell script reads your GOG Galaxy database and creates Steam non-game shortcuts for all your installed GOG games, using GOG's own launch configuration for maximum compatibility.
+- Accurately replicates Steam's shortcuts.vdf binary format
+- Handles all required fields (appname, exe, StartDir, etc.)
+- Properly formats binary fields like "hidden"
+- Supports tags for game categorization
+- Maintains null terminators and type markers according to spec
 
-## ✨ Features
+## VDF Format Implementation
 
-- **🎯 Perfect Launch Fidelity**: Uses GOG Galaxy's own `PlayTasks` database to get the exact executable and launch parameters for each game
-- **🚀 100% Automatic**: No manual configuration or game-specific tweaks needed
-- **💾 Safe Backup**: Automatically backs up your existing Steam shortcuts before making changes
-- **🎮 Complete Launch Arguments**: Preserves complex DOSBox configurations, launcher parameters, and game-specific arguments
-- **📁 Accurate Working Directories**: Sets proper start directories for each game
-- **🔄 Preserves Existing Shortcuts**: Merges with your current non-Steam games instead of replacing them
-- **⚡ High Performance**: Direct database queries with minimal processing overhead
+The script implements Steam's binary VDF format for shortcuts:
 
-## 🛠️ How It Works
+- String values (0x01): Written as UTF-8 with null terminator
+- Binary values (0x02): Written with length prefix and null terminator
+- Maps: Marked with 0x00 start and 0x08 end bytes
+- Special fields: "hidden" as binary, "tags" as nested map
+- Fields ordered as per Steam's expectations
 
-1. **Database Analysis**: Reads GOG Galaxy's SQLite database (`galaxy-2.0.db`) to find all installed games
-2. **Authoritative Launch Data**: Queries the `PlayTasks` table with `isPrimary = 1` to get the exact executable and launch parameters that GOG Galaxy uses
-3. **Steam Integration**: Generates a properly formatted binary `shortcuts.vdf` file that Steam recognizes
-4. **Launch Argument Preservation**: Captures complex launch configurations (DOSBox parameters, compatibility flags, etc.)
+## Usage Example
 
-## 📋 Requirements
+```powershell
+$entries = @(
+    @{
+        Name = "My Game"
+        ExePath = "C:\Games\MyGame.exe"
+        StartDir = "C:\Games"
+    }
+)
 
-- **Windows 10/11**
-- **PowerShell 5.1+** (PowerShell 7+ recommended)
-- **GOG Galaxy** installed with games
-- **Steam** installed
-- **PSSQLite PowerShell module** (automatically installed if missing)
-
-## 🚀 Quick Start
-
-1. **Clone the repository**:
-   ```powershell
-   git clone https://github.com/yourusername/GoG2Steam.git
-   cd GoG2Steam
-   ```
-
-2. **Run the script**:
-   ```powershell
-   .\goggames2steam.ps1
-   ```
-
-3. **Restart Steam** to see your GOG games in the library!
-
-## ⚙️ Advanced Usage
-
-### Custom Paths
-```powershell
-# Specify custom Steam or GOG installation paths
-.\goggames2steam.ps1 -SteamPath "D:\Steam" -GogPath "D:\GOG Galaxy"
-
-# Use custom GOG database location
-.\goggames2steam.ps1 -GogDb "C:\CustomPath\galaxy-2.0.db"
-
-# Skip backup creation (not recommended)
-.\goggames2steam.ps1 -NoBackup
+Build-ShortcutsVdf -Entries $entries -OutputFilePath "shortcuts.vdf"
 ```
 
-### Parameters
+## Functions
 
-| Parameter | Description | Default |
-|-----------|-------------|----------|
-| `-SteamPath` | Steam installation directory | `C:\Program Files (x86)\Steam` |
-| `-GogPath` | GOG Galaxy installation directory | `C:\Program Files (x86)\GOG Galaxy` |
-| `-GogDb` | GOG Galaxy database file path | `C:\ProgramData\GOG.com\Galaxy\storage\galaxy-2.0.db` |
-| `-NoBackup` | Skip creating backup of existing shortcuts | `false` |
+- `Write-VdfString`: Writes strings in VDF format with proper null termination
+- `Get-SHA1Hash`: Helper for CRC-based AppID generation
+- `Get-AppId`: Generates unique AppIDs matching Steam's format
+- `Build-ShortcutsVdf`: Main function for creating shortcuts.vdf
 
-## 📊 What Gets Imported
+## Testing
 
-### Executable Discovery
-The script uses GOG Galaxy's authoritative launch data:
-- **Primary Executables**: Uses `PlayTasks` table with `isPrimary = 1`
-- **Launch Arguments**: Preserves DOSBox configs, compatibility parameters, mod loaders
-- **Working Directories**: Sets correct start directories for proper game operation
-
-### Examples of Launch Configurations
-- **Modern Games**: Direct executable paths (e.g., `Fallout4Launcher.exe`)
-- **DOSBox Games**: Complex configurations with multiple config files
-- **Legacy Games**: Compatibility wrappers and custom launchers
-- **Modded Games**: Mod loader executables with specific parameters
-
-## 🗂️ Project Structure
-
-```
-GoG2Steam/
-├── goggames2steam.ps1          # Main script
-├── functions/
-│   ├── DatabaseFunctions.ps1    # SQLite database operations
-│   ├── StringProcessing.ps1     # Game title cleaning utilities
-│   ├── ExecutableValidation.ps1 # File validation functions
-│   └── VdfGeneration.ps1        # Steam VDF file generation
-└── README.md                    # This file
+Use test-vdf.ps1 to verify correct binary output:
+```powershell
+.\test-vdf.ps1
 ```
 
-## 🔧 Technical Details
+## Notes
 
-### Database Queries
-The script uses sophisticated SQL queries to extract launch data:
-```sql
-SELECT pltp.executablePath, pltp.commandLineArgs
-FROM PlayTasks pt
-JOIN PlayTaskLaunchParameters pltp ON pt.id = pltp.playTaskId
-JOIN ProductsToReleaseKeys ptrk ON pt.gameReleaseKey = ptrk.releaseKey
-WHERE ptrk.gogId = [productId] AND pt.isPrimary = 1
-```
+- File format matches official Steam client behavior
+- Handles empty strings and binary data properly
+- Preserves exact byte sequence required by Steam
+- Generated files can be read by Steam client
 
-### Steam VDF Format
-Generates binary VDF files that Steam expects:
-- Proper data type encoding (strings, integers, binary data)
-- Correct field ordering and structure
-- Steam-compatible entry formatting
+## Credits
 
-## 🛡️ Safety Features
-
-<<<<<<< HEAD
-- **Automatic Backups**: Creates timestamped backups of existing shortcuts
-- **Path Validation**: Verifies all executable paths before adding to Steam
-- **Error Handling**: Graceful handling of missing files or database issues
-- **Non-Destructive**: Preserves existing Steam shortcuts alongside GOG imports
-
-## 🎮 Supported Game Types
-
-- ✅ **Modern Native Games** (Direct executables)
-- ✅ **DOSBox Games** (With full configuration preservation)
-- ✅ **ScummVM Games** (Engine-based games)
-- ✅ **Legacy Windows Games** (Compatibility wrappers)
-- ✅ **Modded Games** (Custom launchers and mod loaders)
-- ✅ **Multi-Executable Games** (Automatically selects primary executable)
-
-## 🔍 Troubleshooting
-
-### Common Issues
-
-**"GOG Galaxy database not found"**
-- Ensure GOG Galaxy is installed and has been run at least once
-- Check if the database path is correct with `-GogDb` parameter
-
-**"No GOG games found"**
-- Verify games are actually installed in GOG Galaxy
-- Check that games show as "Installed" in GOG Galaxy interface
-
-**"Steam userdata directory not found"**
-- Ensure Steam is installed and has been run at least once
-- Use `-SteamPath` parameter if Steam is in a custom location
-
-### Debug Mode
-Run with verbose output for detailed information:
-```powershell
-.\goggames2steam.ps1 -Verbose
-```
-
-## 🤝 Contributing
-
-Contributions are welcome! Please feel free to:
-- Report bugs and issues
-- Suggest new features
-- Submit pull requests
-- Improve documentation
-
-## 📄 License
-
-This project is licensed under the MIT License - see the [LICENSE](LICENSE) file for details.
-
-## ⚠️ Disclaimer
-
-This script modifies Steam's shortcuts database. While it creates backups and has been tested extensively, use at your own risk. Always ensure you have backups of important data.
-
-## 🙏 Acknowledgments
-
-- Thanks to the GOG Galaxy and Steam communities for reverse engineering the database formats
-- Inspired by various game library management tools
-- Built with PowerShell and the PSSQLite module
-
----
-
-**Made with ❤️ for gamers who want their libraries organized!**
-=======
 Based on analysis of Steam's shortcuts.vdf format and C# reference implementation.
->>>>>>> bd111831
